--- conflicted
+++ resolved
@@ -1084,14 +1084,8 @@
   return 0;
 }
 
-<<<<<<< HEAD
-static int tokenize(char * s, char *** argv)
-{
+static int tokenize(char * s, char ***argv) {
   int     i, n, l, nargs;
-=======
-static int tokenize(char *s, char ***argv) {
-  int     i, n, l, k, nargs, offset;
->>>>>>> d3a3257c
   int     len, slen;
   char  *buf;
   int     bufsize;

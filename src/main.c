--- conflicted
+++ resolved
@@ -76,13 +76,8 @@
 /*
  * Core messaging routine for msg_xyz(), [pli]msg_xyz() and term_out()
  * See #define lines in avrdude.h of how it is normally called
-<<<<<<< HEAD
-=======
- * Side note: if format starts with \v print \n but only if *not* at beginning of line
  *
- * Function is named that way since there used to be a different avrdude_message()
- * before which is gone now.
->>>>>>> 67867a67
+ * Named that way as there used to be a now gone different avrdude_message()
  */
 int avrdude_message2(FILE *fp, int lno, const char *file, const char *func, int msgmode, int msglvl, const char *format, ...) {
     int rc = 0;

--- conflicted
+++ resolved
@@ -150,13 +150,8 @@
 # Project
 # =====================================
 
-<<<<<<< HEAD
 set(SOURCES
-    ac_cfg.h
-=======
-add_library(libavrdude
     ${CMAKE_CURRENT_BINARY_DIR}/ac_cfg.h
->>>>>>> 34366a6b
     arduino.h
     arduino.c
     avr.c
